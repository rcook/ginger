-- Initial ginger.cabal generated by cabal init.  For further
-- documentation, see http://haskell.org/cabal/users-guide/

name:                ginger
version:             0.1.3.0
synopsis:            An implementation of the Jinja2 template language in Haskell
<<<<<<< HEAD
-- description:
=======
description:         Ginger is Jinja, minus the most blatant pythonisms. Wants
                     to be feature complete, but isn't quite there yet.
>>>>>>> bf30682f
homepage:            https://bitbucket.org/tdammers/ginger
license:             MIT
license-file:        LICENSE
author:              Tobias Dammers
maintainer:          tdammers@gmail.com
-- copyright:
category:            Text
build-type:          Simple
-- extra-source-files:
cabal-version:       >=1.10

library
  exposed-modules: Text.Ginger
                 , Text.Ginger.AST
                 , Text.Ginger.GVal
                 , Text.Ginger.Html
                 , Text.Ginger.Parse
                 , Text.Ginger.Run
  -- other-modules:
  -- other-extensions:
  build-depends: base >=4.5 && <5
               , aeson
               , bytestring
               , data-default >= 0.5
               , filepath >= 1.3
               , http-types
               , mtl >= 2.2
               , parsec >= 3.0
               , safe >= 0.3
               , scientific >= 0.3
               , text
               , transformers >= 0.3
               , unordered-containers >= 0.2.5
               , utf8-string
               , vector
  hs-source-dirs:      src
  default-language:    Haskell2010
  GHC-options: -O0

executable ginger
    main-is: GingerCLI.hs
    hs-source-dirs: cli
    default-language:    Haskell2010
    build-depends: base >= 4.5 && <5
                 , bytestring
                 , data-default >= 0.5
                 , ginger
                 , aeson
                 , text
                 , transformers
                 , unordered-containers >= 0.2.5<|MERGE_RESOLUTION|>--- conflicted
+++ resolved
@@ -4,12 +4,8 @@
 name:                ginger
 version:             0.1.3.0
 synopsis:            An implementation of the Jinja2 template language in Haskell
-<<<<<<< HEAD
--- description:
-=======
 description:         Ginger is Jinja, minus the most blatant pythonisms. Wants
                      to be feature complete, but isn't quite there yet.
->>>>>>> bf30682f
 homepage:            https://bitbucket.org/tdammers/ginger
 license:             MIT
 license-file:        LICENSE
