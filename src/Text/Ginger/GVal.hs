{-#LANGUAGE OverloadedStrings #-}
{-#LANGUAGE MultiParamTypeClasses #-}
{-#LANGUAGE FlexibleInstances #-}

-- | GVal is a generic unitype value, representing the kind of values that
-- Ginger can understand.
--
-- Most of the types in this module are parametrized over an 'm' type, which
-- is the host monad for template execution, as passed to 'runGingerT'.
module Text.Ginger.GVal
where

import Prelude ( (.), ($), (==), (/=)
               , (++), (+), (-), (*), (/), div
               , (>>=), return
               , undefined, otherwise, id, const
               , Maybe (..)
               , Bool (..)
               , Either (..)
               , Char
               , Int
               , Integer
               , Double
               , Show, show
               , Integral
               , fromIntegral, floor
               , not
               , fst, snd
               , Monad
               )
import qualified Prelude
import qualified Data.List as List
import Data.Maybe ( fromMaybe, catMaybes, isJust )
import Data.Text (Text)
import Data.String (IsString, fromString)
import qualified Data.Text as Text
import qualified Data.Text.Lazy as LText
import qualified Data.List as List
import Safe (readMay, atMay)
import Data.Monoid
import Data.Scientific ( Scientific
                       , floatingOrInteger
                       , toBoundedInteger
                       )
import Control.Applicative
import qualified Data.Aeson as JSON
import qualified Data.HashMap.Strict as HashMap
import Data.HashMap.Strict (HashMap)
import qualified Data.Vector as Vector
import Control.Monad ( forM, mapM )
import Control.Monad.Trans (MonadTrans, lift)
import Data.Default (Default, def)

import Text.Ginger.Html

-- | A function that can be called from within a template execution context.
type Function m = [(Maybe Text, GVal m)] -> m (GVal m)

-- | Match arguments passed to a function at runtime against a list of declared
-- argument names.
-- @matchFuncArgs argNames argsPassed@ returns @(matchedArgs, positionalArgs, namedArgs)@,
-- where @matchedArgs@ is a list of arguments matched against declared names
-- (by name or by position), @positionalArgs@ are the unused positional
-- (unnamed) arguments, and @namedArgs@ are the unused named arguments.
matchFuncArgs :: [Text] -> [(Maybe Text, GVal m)] -> (HashMap Text (GVal m), [GVal m], HashMap Text (GVal m))
matchFuncArgs names args =
    (matched, positional, named)
    where
        positionalRaw = [ v | (Nothing, v) <- args ]
        namedRaw = HashMap.fromList [ (n, v) | (Just n, v) <- args ]
        fromPositional = Prelude.zip names positionalRaw
        numPositional = Prelude.length fromPositional
        namesRemaining = Prelude.drop numPositional names
        positional = Prelude.drop numPositional positionalRaw
        fromNamed = catMaybes $ (List.map lookupName namesRemaining)
        lookupName n = do
            v <- HashMap.lookup n namedRaw
            return (n, v)
        matched = HashMap.fromList $ fromPositional ++ fromNamed
        named = HashMap.difference namedRaw (HashMap.fromList fromNamed)

-- | Ginger value.
data GVal m =
    GVal
        { asList :: Maybe [GVal m]
        , asDictItems :: Maybe [(Text, GVal m)]
        , asLookup :: Maybe (Text -> Maybe (GVal m))
        , asHtml :: Html
        , asText :: Text
        , asBoolean :: Bool
        , asNumber :: Maybe Scientific
        , asFunction :: Maybe (Function m)
        , length :: Maybe Int
        , isNull :: Bool
        }

isList :: GVal m -> Bool
isList = isJust . asList

isDict :: GVal m -> Bool
isDict = isJust . asDictItems

-- | The default 'GVal' is equivalent to NULL.
instance Default (GVal m) where
    def = GVal
            { asList = Nothing
            , asDictItems = Nothing
            , asLookup = Nothing
            , asHtml = unsafeRawHtml ""
            , asText = ""
            , asBoolean = False
            , asNumber = Nothing
            , asFunction = Nothing
            , isNull = True
            , length = Nothing
            }

-- | Types that implement conversion to 'GVal'
class ToGVal m a where
    toGVal :: a -> GVal m

-- | Trivial instance for 'GVal' itself
instance ToGVal m (GVal m) where
    toGVal = id

-- | For convenience, 'Show' is implemented in a way that looks similar to
-- JavaScript / JSON
instance Show (GVal m) where
    show v
        | isNull v = "null"
        | isJust (asFunction v) = "<<function>>"
        | isJust (asDictItems v) = "{" <> (mconcat . List.intersperse ", " $ [ show k <> ": " <> show v | (k, v) <- fromMaybe [] (asDictItems v) ]) <> "}"
        | isJust (asList v) = "[" <> (mconcat . List.intersperse ", " . Prelude.map show $ fromMaybe [] (asList v)) <> "]"
        | isJust (asNumber v) =
            case floatingOrInteger <$> asNumber v :: Maybe (Either Double Integer) of
                Just (Left x) -> show (asNumber v)
                Just (Right x) -> show x
                Nothing -> ""
        | otherwise = show $ asText v

-- | Converting to HTML hooks into the ToHtml instance for 'Text' for most tags.
-- Tags that have no obvious textual representation render as empty HTML.
instance ToHtml (GVal m) where
    toHtml = asHtml

-- | Treat a 'GVal' as a flat list and look up a value by integer index.
-- If the value is not a List, or if the index exceeds the list length,
-- return 'Nothing'.
lookupIndex :: Int -> GVal m -> Maybe (GVal m)
lookupIndex = lookupIndexMay . Just

-- | Helper function; look up a value by an integer index when the index may or
-- may not be available. If no index is given, return 'Nothing'.
lookupIndexMay :: Maybe Int -> GVal m -> Maybe (GVal m)
lookupIndexMay i v = do
    index <- i
    items <- asList v
    atMay items index

lookupKey :: Text -> GVal m -> Maybe (GVal m)
lookupKey k v = do
    lf <- asLookup v
    lf k

-- | Loosely-typed lookup: try dictionary-style lookup first (treat index as
-- a string, and container as a dictionary), if that doesn't yield anything
-- (either because the index is not string-ish, or because the container
-- doesn't provide dictionary-style access), try index-based lookup.
lookupLoose :: GVal m -> GVal m -> Maybe (GVal m)
lookupLoose k v =
    lookupKey (asText k) v <|> lookupIndexMay (floor <$> asNumber k) v

-- | Treat a 'GVal' as a dictionary and list all the keys, with no particular
-- ordering.
keys :: GVal m -> Maybe [Text]
keys v = Prelude.map fst <$> asDictItems v

<<<<<<< HEAD
=======
-- | Convert a 'GVal' to a number.
>>>>>>> 333b6e24
toNumber :: GVal m -> Maybe Scientific
toNumber = asNumber

-- | Convert a 'GVal' to an 'Int'.
-- The conversion will fail when the value is not numeric, and also if
-- it is too large to fit in an 'Int'.
toInt :: GVal m -> Maybe Int
toInt x = toNumber x >>= toBoundedInteger

-- | Loose cast to boolean.
--
-- Numeric zero, empty strings, empty lists, empty objects, 'Null', and boolean
-- 'False' are considered falsy, anything else (including functions) is
-- considered true-ish.
toBoolean :: GVal m -> Bool
toBoolean = asBoolean

-- | Dynamically cast to a function.
-- This yields 'Just' a 'Function' if the value is a function, 'Nothing' if
-- it's not.
toFunction :: GVal m -> Maybe (Function m)
toFunction = asFunction

-- | Turn a 'Function' into a 'GVal'
fromFunction :: Function m -> GVal m
fromFunction f =
    def
        { asHtml = html ""
        , asText = ""
        , asBoolean = True
        , isNull = False
        , asFunction = Just f
        }

instance ToGVal m v => ToGVal m (Maybe v) where
    toGVal Nothing = def
    toGVal (Just x) = toGVal x

instance ToGVal m v => ToGVal m [v] where
    toGVal xs = helper (Prelude.map toGVal xs)
        where
            helper :: [GVal m] -> GVal m
            helper xs =
                def
                    { asHtml = mconcat . Prelude.map asHtml $ xs
                    , asText = mconcat . Prelude.map asText $ xs
                    , asBoolean = not . List.null $ xs
                    , isNull = False
                    , asList = Just $ Prelude.map toGVal xs
                    , length = Just $ Prelude.length xs
                    }

instance ToGVal m v => ToGVal m (HashMap Text v) where
    toGVal xs = helper (HashMap.map toGVal xs)
        where
            helper :: HashMap Text (GVal m) -> GVal m
            helper xs =
                def
                    { asHtml = mconcat . Prelude.map asHtml . HashMap.elems $ xs
                    , asText = mconcat . Prelude.map asText . HashMap.elems $ xs
                    , asBoolean = not . HashMap.null $ xs
                    , isNull = False
                    , asLookup = Just (\v -> HashMap.lookup v xs)
                    , asDictItems = Just $ HashMap.toList xs
                    }

instance ToGVal m Int where
    toGVal x =
        def
            { asHtml = html . Text.pack . show $ x
            , asText = Text.pack . show $ x
            , asBoolean = x /= 0
            , asNumber = Just . fromIntegral $ x
            , isNull = False
            }

instance ToGVal m Integer where
    toGVal x =
        def
            { asHtml = html . Text.pack . show $ x
            , asText = Text.pack . show $ x
            , asBoolean = x /= 0
            , asNumber = Just . fromIntegral $ x
            , isNull = False
            }

instance ToGVal m Scientific where
    toGVal x =
        def
<<<<<<< HEAD
            { asHtml = html $ scientificToText x
            , asText = scientificToText x
=======
            { asHtml = html . Text.pack $
                        fromMaybe (show x)
                        (show <$> (toBoundedInteger x :: Maybe Int))
            , asText = Text.pack $
                        fromMaybe (show x)
                        (show <$> (toBoundedInteger x :: Maybe Int))
>>>>>>> 333b6e24
            , asBoolean = x /= 0
            , asNumber = Just x
            , isNull = False
            }

scientificToText :: Scientific -> Text
scientificToText x =
    Text.pack $ case floatingOrInteger x of
        Left x -> show x
        Right x -> show x

instance ToGVal m Bool where
    toGVal x =
        def
            { asHtml = if x then html "1" else html ""
            , asText = if x then "1" else ""
            , asBoolean = x
            , asNumber = Just $ if x then 1 else 0
            , isNull = False
            }

instance IsString (GVal m) where
    fromString x =
        def
            { asHtml = html . Text.pack $ x
            , asText = Text.pack x
            , asBoolean = not $ Prelude.null x
            , asNumber = readMay x
            , isNull = False
            , length = Just . Prelude.length $ x
            }

instance ToGVal m Text where
    toGVal x =
        def
            { asHtml = html x
            , asText = x
            , asBoolean = not $ Text.null x
            , asNumber = readMay . Text.unpack $ x
            , isNull = False
            }

instance ToGVal m LText.Text where
    toGVal x =
        def
            { asHtml = html (LText.toStrict x)
            , asText = LText.toStrict x
            , asBoolean = not $ LText.null x
            , asNumber = readMay . LText.unpack $ x
            , isNull = False
            }

instance ToGVal m Html where
    toGVal x =
        def
            { asHtml = x
            , asText = htmlSource x
            , asBoolean = not . Text.null . htmlSource $ x
            , asNumber = readMay . Text.unpack . htmlSource $ x
            , isNull = False
            }

-- | Convert Aeson 'Value's to 'GVal's over an arbitrary host monad. Because
-- JSON cannot represent functions, this conversion will never produce a
-- 'Function'.
instance ToGVal m JSON.Value where
    toGVal (JSON.Number n) = toGVal n
    toGVal (JSON.String s) = toGVal s
    toGVal (JSON.Bool b) = toGVal b
    toGVal (JSON.Null) = def
    toGVal (JSON.Array a) = toGVal $ Vector.toList a
    toGVal (JSON.Object o) = toGVal o<|MERGE_RESOLUTION|>--- conflicted
+++ resolved
@@ -175,10 +175,7 @@
 keys :: GVal m -> Maybe [Text]
 keys v = Prelude.map fst <$> asDictItems v
 
-<<<<<<< HEAD
-=======
 -- | Convert a 'GVal' to a number.
->>>>>>> 333b6e24
 toNumber :: GVal m -> Maybe Scientific
 toNumber = asNumber
 
@@ -268,17 +265,8 @@
 instance ToGVal m Scientific where
     toGVal x =
         def
-<<<<<<< HEAD
             { asHtml = html $ scientificToText x
             , asText = scientificToText x
-=======
-            { asHtml = html . Text.pack $
-                        fromMaybe (show x)
-                        (show <$> (toBoundedInteger x :: Maybe Int))
-            , asText = Text.pack $
-                        fromMaybe (show x)
-                        (show <$> (toBoundedInteger x :: Maybe Int))
->>>>>>> 333b6e24
             , asBoolean = x /= 0
             , asNumber = Just x
             , isNull = False
