{-#LANGUAGE FlexibleContexts #-}
{-#LANGUAGE FlexibleInstances #-}
{-#LANGUAGE OverloadedStrings #-}
{-#LANGUAGE TupleSections #-}
{-#LANGUAGE TypeSynonymInstances #-}
{-#LANGUAGE MultiParamTypeClasses #-}
{-#LANGUAGE ScopedTypeVariables #-}
module Text.Ginger.Run.Type
( GingerContext (..)
, makeContext
, makeContextM
, makeContext'
, makeContextM'
, makeContextHtml
, makeContextHtmlM
, makeContextText
, makeContextTextM
, easyContext
, ContextEncodable (..)
, liftRun
, liftRun2
, Run (..)
, RunState (..)
<<<<<<< HEAD
, RuntimeError (..)
, runtimeErrorWhat
=======
-- * The Newlines type
-- | Required for handling indentation
, Newlines (..)
-- * Hoisting
, hoistContext
, hoistRun
, hoistNewlines
, hoistRunState
>>>>>>> 67883442
)
where

import Prelude ( (.), ($), (==), (/=)
               , (>), (<), (>=), (<=)
               , (+), (-), (*), (/), div, (**), (^)
               , (||), (&&)
               , (++)
               , Show, show
               , undefined, otherwise
               , Maybe (..)
               , Bool (..)
               , Int, Integer, String
               , fromIntegral, floor, round
               , not
               , show
               , uncurry
               , seq
               , fst, snd
               , maybe
               , Either (..)
               , id
               )
import qualified Prelude
import Data.Maybe (fromMaybe, isJust)
import qualified Data.List as List
import Text.Ginger.AST
import Text.Ginger.Html
import Text.Ginger.GVal
import Text.Ginger.Parse (ParserError (..))
import Text.Printf
import Text.PrintfA
import Data.Scientific (formatScientific)
<<<<<<< HEAD
import Control.Monad.Except (ExceptT (..))
import Data.Default (Default (..), def)
=======

import Data.Char (isSpace)
>>>>>>> 67883442
import Data.Text (Text)
import Data.String (fromString)
import qualified Data.Text as Text
import qualified Data.ByteString.UTF8 as UTF8
import Control.Monad
import Control.Monad.Identity
import Control.Monad.Writer
import Control.Monad.Reader
import Control.Monad.State
import Control.Applicative
import qualified Data.HashMap.Strict as HashMap
import Data.HashMap.Strict (HashMap)
import Data.Scientific (Scientific)
import Data.Scientific as Scientific
import Data.Default (def)
import Safe (readMay, lastDef, headMay)
import Network.HTTP.Types (urlEncode)
import Debug.Trace (trace)
import Data.Maybe (isNothing)
import Data.List (lookup, zipWith, unzip)

-- | Execution context. Determines how to look up variables from the
-- environment, and how to write out template output.
data GingerContext m h
    = GingerContext
        { contextLookup :: VarName -> Run m h (GVal (Run m h))
        , contextWrite :: h -> Run m h ()
        , contextEncode :: GVal (Run m h) -> h
        , contextNewlines :: Maybe (Newlines h)
        }

-- | Hoist a context onto a different output type.
-- @hoistContext fwd rev context@ returns a context over a different
-- output type, applying the @fwd@ and @rev@ projections to convert
-- between the original and desired output types.
hoistContext :: Monad m => (h -> t) -> (t -> h) -> GingerContext m h -> GingerContext m t
hoistContext fwd rev c =
    GingerContext
        { contextLookup = \varName ->
            marshalGValEx
                (hoistRun fwd rev)
                (hoistRun rev fwd) <$>
                hoistRun fwd rev (contextLookup c varName)
        , contextWrite = \val ->
            hoistRun fwd rev (contextWrite c $ rev val)
        , contextEncode = \gval ->
            fwd .
                contextEncode c .
                marshalGValEx (hoistRun rev fwd) (hoistRun fwd rev) $
                gval
        , contextNewlines =
            hoistNewlines fwd rev <$> contextNewlines c
        }

contextWriteEncoded :: GingerContext m h -> GVal (Run m h) -> Run m h ()
contextWriteEncoded context =
    contextWrite context . contextEncode context

easyContext :: (Monad m, ContextEncodable h, ToGVal (Run m h) v)
            => (h -> m ())
            -> v
            -> GingerContext m h
easyContext emit context =
    makeContextM'
        (\varName ->
            return
                (lookupLooseDef def
                    (toGVal varName)
                    (toGVal context)))
        emit
        encode
        newlines


-- | Typeclass that defines how to encode 'GVal's into a given type.
class ContextEncodable h where
    encode :: forall m. GVal m -> h
    newlines :: Maybe (Newlines h)
    newlines = Nothing

-- | Encoding to text just takes the text representation without further
-- processing.
instance ContextEncodable Text where
    encode = asText
    newlines = Just textNewlines

-- | Encoding to Html is implemented as returning the 'asHtml' representation.
instance ContextEncodable Html where
    encode = toHtml
    newlines = Just htmlNewlines

-- | Create an execution context for runGingerT.
-- Takes a lookup function, which returns ginger values into the carrier monad
-- based on a lookup key, and a writer function (outputting HTML by whatever
-- means the carrier monad provides, e.g. @putStr@ for @IO@, or @tell@ for
-- @Writer@s).
makeContextM' :: (Monad m, Functor m)
             => (VarName -> Run m h (GVal (Run m h)))
             -> (h -> m ())
             -> (GVal (Run m h) -> h)
             -> Maybe (Newlines h)
             -> GingerContext m h
makeContextM' lookupFn writeFn encodeFn newlines =
    GingerContext
        { contextLookup = lookupFn
        , contextWrite = liftRun2 writeFn
        , contextEncode = encodeFn
        , contextNewlines = newlines
        }

liftLookup :: (Monad m, ToGVal (Run m h) v) => (VarName -> m v) -> VarName -> Run m h (GVal (Run m h))
liftLookup f k = do
    v <- liftRun $ f k
    return . toGVal $ v

-- | Create an execution context for runGinger.
-- The argument is a lookup function that maps top-level context keys to ginger
-- values. 'makeContext' is a specialized version of 'makeContextM', targeting
-- the 'Writer' 'Html' monad (which is what is used for the non-monadic
-- template interpreter 'runGinger').
--
-- The type of the lookup function may look intimidating, but in most cases,
-- marshalling values from Haskell to Ginger is a matter of calling 'toGVal'
-- on them, so the 'GVal (Run (Writer Html))' part can usually be ignored.
-- See the 'Text.Ginger.GVal' module for details.
makeContext' :: Monoid h
            => (VarName -> GVal (Run (Writer h) h))
            -> (GVal (Run (Writer h) h) -> h)
            -> Maybe (Newlines h)
            -> GingerContext (Writer h) h
makeContext' lookupFn =
    makeContextM'
        (return . lookupFn)
        tell

{-#DEPRECATED makeContext "Compatibility alias for makeContextHtml" #-}
makeContext :: (VarName -> GVal (Run (Writer Html) Html))
            -> GingerContext (Writer Html) Html
makeContext = makeContextHtml

{-#DEPRECATED makeContextM "Compatibility alias for makeContextHtmlM" #-}
makeContextM :: (Monad m, Functor m)
             => (VarName -> Run m Html (GVal (Run m Html)))
             -> (Html -> m ())
             -> GingerContext m Html
makeContextM = makeContextHtmlM

makeContextHtml :: (VarName -> GVal (Run (Writer Html) Html))
                -> GingerContext (Writer Html) Html
makeContextHtml l = makeContext' l toHtml (Just htmlNewlines)

makeContextHtmlM :: (Monad m, Functor m)
                 => (VarName -> Run m Html (GVal (Run m Html)))
                 -> (Html -> m ())
                 -> GingerContext m Html
makeContextHtmlM l w = makeContextM' l w toHtml (Just htmlNewlines)

makeContextText :: (VarName -> GVal (Run (Writer Text) Text))
                -> GingerContext (Writer Text) Text
makeContextText l = makeContext' l asText (Just textNewlines)

makeContextTextM :: (Monad m, Functor m)
                 => (VarName -> Run m Text (GVal (Run m Text)))
                 -> (Text -> m ())
                 -> GingerContext m Text
makeContextTextM l w = makeContextM' l w asText (Just textNewlines)

-- | A 'Newlines' determines the rules by which a 'h' value can be
-- split into lines, how a list of lines can be joined into a single
-- value, and how to remove leading whitespace.
data Newlines h =
    Newlines
        { splitLines :: h -> [h]
        , joinLines :: [h] -> h
        , stripIndent :: h -> h
        , endsWithNewline :: h -> Bool
        }

-- | Hoist a 'Newlines' onto a different output type.
-- You don't normally need to use this directly; see 'hoistRun' and/or
-- 'hoistContext'.
hoistNewlines :: (h -> t) -> (t -> h) -> Newlines h -> Newlines t
hoistNewlines fwd rev n =
    Newlines
        { splitLines = List.map fwd . splitLines n . rev
        , joinLines = fwd . joinLines n . List.map rev
        , stripIndent = fwd . stripIndent n . rev
        , endsWithNewline = endsWithNewline n . rev
        }

textNewlines :: Newlines Text
textNewlines =
    Newlines
        { splitLines = reNewline . Text.splitOn "\n"
        , joinLines = mconcat
        , stripIndent = Text.stripStart
        , endsWithNewline = ("\n" `Text.isSuffixOf`)
        }

htmlNewlines :: Newlines Html
htmlNewlines =
    Newlines
        { splitLines = fmap unsafeRawHtml . splitLines textNewlines . htmlSource
        , joinLines = unsafeRawHtml . joinLines textNewlines . fmap htmlSource
        , stripIndent = unsafeRawHtml . stripIndent textNewlines . htmlSource
        , endsWithNewline = endsWithNewline textNewlines . htmlSource
        }

-- | Helper; reinstates newlines after splitting a 'Text' into lines.
reNewline :: [Text] -> [Text]
reNewline [] = []
reNewline ("":[]) = []
reNewline (x:[]) = [x]
reNewline (x:"":[]) = [x <> "\n"]
reNewline (x:xs) = (x <> "\n") : reNewline xs

data RunState m h
    = RunState
        { rsScope :: HashMap VarName (GVal (Run m h))
        , rsCapture :: h
        , rsCurrentTemplate :: Template -- the template we are currently running
        , rsCurrentBlockName :: Maybe Text -- the name of the innermost block we're currently in
        , rsIndentation :: Maybe [h] -- current indentation level, if any
        , rsAtLineStart :: Bool -- is the next output position the first column
        }

-- | Hoist a 'RunState' onto a different output type.
-- You don't normally need to use this directly; see 'hoistRun' and/or
-- 'hoistContext'.
hoistRunState :: Monad m => (h -> t) -> (t -> h) -> RunState m h -> RunState m t
hoistRunState fwd rev rs =
    RunState
        { rsScope = marshalGValEx (hoistRun fwd rev) (hoistRun rev fwd) <$> rsScope rs
        , rsCapture = fwd $ rsCapture rs
        , rsCurrentTemplate = rsCurrentTemplate rs
        , rsCurrentBlockName = rsCurrentBlockName rs
        , rsIndentation = fmap fwd <$> rsIndentation rs
        , rsAtLineStart = rsAtLineStart rs
        }

data RuntimeError = RuntimeError Text -- ^ Generic runtime error
                  | UndefinedBlockError Text -- ^ Tried to use a block that isn't defined
                  | ArgumentsError -- ^ Invalid arguments to function
                        Text -- ^ name of function being called
                        Text -- ^ explanation
                  | EvalParseError ParserError
                  | NotAFunctionError
        deriving (Show)

instance Default RuntimeError where
    def = RuntimeError ""

instance ToGVal m RuntimeError where
    toGVal = runtimeErrorToGVal

runtimeErrorWhat :: RuntimeError -> Text
runtimeErrorWhat (ArgumentsError funcName explanation) = "ArgumentsError"
runtimeErrorWhat (EvalParseError e) = "EvalParseError"
runtimeErrorWhat (RuntimeError msg) = "RuntimeError"
runtimeErrorWhat (UndefinedBlockError blockName) = "UndefinedBlockError"
runtimeErrorWhat NotAFunctionError = "NotAFunctionError"

runtimeErrorToGVal :: RuntimeError -> GVal m
runtimeErrorToGVal (RuntimeError msg) =
    rteGVal "RuntimeError"
        msg []
runtimeErrorToGVal (UndefinedBlockError blockName) =
    rteGVal "UndefinedBlockError"
        ("undefined block: '" <> blockName <> "'")
        [ "block" ~> blockName
        ]
runtimeErrorToGVal (ArgumentsError funcName explanation) =
    rteGVal "ArgumentsError"
        ("invalid arguments to function '" <> funcName <> "': " <> explanation)
        [ "explanation" ~> explanation
        , "function" ~> funcName
        ]
runtimeErrorToGVal (EvalParseError e) =
    rteGVal "EvalParseError"
        ("error parsing eval()-ed code: " <> Text.pack (peErrorMessage e))
        [ "errorMessage" ~> peErrorMessage e
        , "sourceFile" ~> peSourceName e
        , "line" ~> peSourceLine e
        , "col" ~> peSourceColumn e
        ]
runtimeErrorToGVal NotAFunctionError =
    rteGVal "NotAFunctionError"
        ("attempted to call something that is not a function")
        []

rteGVal :: Text -> Text -> [(Text, GVal m)] -> GVal m
rteGVal what msg extra =
    (dict $
        [ "what" ~> what
        , "message" ~> msg
        ] ++ extra) { asText = msg }

-- | Internal type alias for our template-runner monad stack.
type Run m h = ExceptT RuntimeError (StateT (RunState m h) (ReaderT (GingerContext m h) m))

-- | Lift a value from the host monad @m@ into the 'Run' monad.
liftRun :: Monad m => m a -> Run m h a
liftRun = lift . lift . lift

-- | Lift a function from the host monad @m@ into the 'Run' monad.
liftRun2 :: Monad m => (a -> m b) -> a -> Run m h b
liftRun2 f x = liftRun $ f x

-- | Hoist a 'Run' action onto a different output type.
-- @hoistRun fwd rev action@ hoists the @action@ from @Run m h a@ to
-- @Run m t a@, applying @fwd@ and @rev@ to convert between the output
-- types.
hoistRun :: Monad m => (h -> t) -> (t -> h) -> Run m h a -> Run m t a
hoistRun fwd rev action = do
    contextT <- ask
    let contextH = hoistContext rev fwd contextT
    stateT <- get
    let stateH = hoistRunState rev fwd stateT
    (x, stateH') <- lift . lift $ runReaderT (runStateT action stateH) contextH
    let stateT' = hoistRunState fwd rev stateH'
    put stateT'
    return x<|MERGE_RESOLUTION|>--- conflicted
+++ resolved
@@ -21,10 +21,8 @@
 , liftRun2
 , Run (..)
 , RunState (..)
-<<<<<<< HEAD
 , RuntimeError (..)
 , runtimeErrorWhat
-=======
 -- * The Newlines type
 -- | Required for handling indentation
 , Newlines (..)
@@ -33,7 +31,6 @@
 , hoistRun
 , hoistNewlines
 , hoistRunState
->>>>>>> 67883442
 )
 where
 
@@ -67,13 +64,10 @@
 import Text.Printf
 import Text.PrintfA
 import Data.Scientific (formatScientific)
-<<<<<<< HEAD
 import Control.Monad.Except (ExceptT (..))
 import Data.Default (Default (..), def)
-=======
 
 import Data.Char (isSpace)
->>>>>>> 67883442
 import Data.Text (Text)
 import Data.String (fromString)
 import qualified Data.Text as Text
@@ -83,6 +77,7 @@
 import Control.Monad.Writer
 import Control.Monad.Reader
 import Control.Monad.State
+import Control.Monad.Except
 import Control.Applicative
 import qualified Data.HashMap.Strict as HashMap
 import Data.HashMap.Strict (HashMap)
@@ -392,7 +387,7 @@
     let contextH = hoistContext rev fwd contextT
     stateT <- get
     let stateH = hoistRunState rev fwd stateT
-    (x, stateH') <- lift . lift $ runReaderT (runStateT action stateH) contextH
+    (x, stateH') <- lift . lift . lift $ runReaderT (runStateT (runExceptT action) stateH) contextH
     let stateT' = hoistRunState fwd rev stateH'
     put stateT'
-    return x+    Prelude.either throwError return x