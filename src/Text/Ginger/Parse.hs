--- conflicted
+++ resolved
@@ -375,7 +375,41 @@
     -- No endif here: the parent {% if %} owns that one.
     return $ IfS condExpr trueStmt falseStmt
 
-<<<<<<< HEAD
+scriptIfStmtP :: Monad m => Parser m Statement
+scriptIfStmtP = do
+    try $ keyword "if"
+    spacesOrComment
+    char '('
+    condExpr <- expressionP
+    spacesOrComment
+    char ')'
+    spacesOrComment
+    trueStmt <- scriptStatementP
+    spacesOrComment
+    falseStmt <- scriptElifP <|> scriptElseP <|> return NullS
+    return $ IfS condExpr trueStmt falseStmt
+
+scriptElseP :: Monad m => Parser m Statement
+scriptElseP = do
+    try $ keyword "else"
+    spacesOrComment
+    scriptStatementP
+
+scriptElifP :: Monad m => Parser m Statement
+scriptElifP = do
+    try $ keyword "elif"
+    spacesOrComment
+    char '('
+    spacesOrComment
+    condExpr <- expressionP
+    spacesOrComment
+    char ')'
+    spacesOrComment
+    trueStmt <- scriptStatementP
+    spacesOrComment
+    falseStmt <- scriptElifP <|> scriptElseP <|> return NullS
+    return $ IfS condExpr trueStmt falseStmt
+
 tryCatchStmtP :: Monad m => Parser m Statement
 tryCatchStmtP = do
     try $ simpleTagP "try"
@@ -421,41 +455,9 @@
 finallyBranchP = do
     try $ simpleTagP "finally"
     statementsP
-=======
-scriptIfStmtP :: Monad m => Parser m Statement
-scriptIfStmtP = do
-    try $ keyword "if"
-    spacesOrComment
-    char '('
-    condExpr <- expressionP
-    spacesOrComment
-    char ')'
-    spacesOrComment
-    trueStmt <- scriptStatementP
-    spacesOrComment
-    falseStmt <- scriptElifP <|> scriptElseP <|> return NullS
-    return $ IfS condExpr trueStmt falseStmt
-
-scriptElseP :: Monad m => Parser m Statement
-scriptElseP = do
-    try $ keyword "else"
-    spacesOrComment
-    scriptStatementP
-
-scriptElifP :: Monad m => Parser m Statement
-scriptElifP = do
-    try $ keyword "elif"
-    spacesOrComment
-    char '('
-    spacesOrComment
-    condExpr <- expressionP
-    spacesOrComment
-    char ')'
-    spacesOrComment
-    trueStmt <- scriptStatementP
-    spacesOrComment
-    falseStmt <- scriptElifP <|> scriptElseP <|> return NullS
-    return $ IfS condExpr trueStmt falseStmt
+
+-- TODO: try/catch/finally in script mode
+
 
 switchStmtP :: Monad m => Parser m Statement
 switchStmtP = do
@@ -516,7 +518,6 @@
     body <- scriptStatementP
     spacesOrComment
     return body
->>>>>>> 67883442
 
 setStmtP :: Monad m => Parser m Statement
 setStmtP = fancyTagP "set" setStmtInnerP
