--- conflicted
+++ resolved
@@ -79,8 +79,6 @@
 -- @Nothing@, else @Just@ the source.
 type IncludeResolver m = SourceName -> m (Maybe Source)
 
-<<<<<<< HEAD
-=======
 instance ToGVal m SourcePos where
     toGVal p =
         dict [ "name" ~> sourceName p
@@ -88,7 +86,6 @@
              , "column" ~> sourceColumn p
              ]
 
->>>>>>> 40bc02bd
 -- | Error information for Ginger parser errors.
 data ParserError =
     ParserError
